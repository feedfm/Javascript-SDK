<!DOCTYPE html>
<html>

<head>
  <meta charset=utf-8 />
  <title>JS Bin</title>
  <script src="https://code.jquery.com/jquery-3.4.1.slim.min.js"></script>
  <script src="../build/feed.js"></script>
</head>

<body>

  <div id="player-view-div">
    <div class='status'></div>
    <button class="play-button">play</button>
    <button class="prepare-button">prepare</button>
    <button class="pause-button">pause</button>
    <button class="skip-button">skip</button>
    <button class="stop-button">stop</button>
    <button class="like-button">like</button>
    <button class="dislike-button">dislike</button>
    <button class="initialize-audio">initializeAudio</button>
  </div>

  <div class="volume">
    <button>1</button>
    <button>5</button>
    <button>25</button>
    <button>50</button>
    <button>75</button>
  </div>

  <ul class="stations">
  </ul>

  <div>
    <label><input type="checkbox" id="crossfade"> crossfade</label>
  </div>

  <div id="listener">
    <button>listen</button>
    <div class="status"></div>
  </div>

  <div>
    <select id="ip">
      <option value="US" selected>US</option>
      <option value="CA">CA</option>
    </select>
  </div>


  <script>
    console.log('**** PAGE RELOAD ******');

    const ips = {
      US: '75.37.70.130',
      CA: '192.206.151.131'
    };

    const country = this.location.search ? this.location.search.slice(1) : 'US';
    const ip = ips[country];

    $('#ip').val(country);

    $('#ip').on('change', function() {
      window.location.search = $(this).val();
    });

    var simulcast = 'nGwPEXk4js9V4Yp3HcyM2i';

    // Create basic player.
    var player =  Feed.resumable(60000) ||
<<<<<<< HEAD
        new Feed.Player('d9b27a6b64f25ee6de295c3d2bb7da1204ccf7a8', 'dad9db7eafb29fcd6dc7f8022489cb79c7009798', {
=======
        new Feed.Player('country', 'country', {
>>>>>>> e0cdadc2
          baseUrl: 'https://stage.feed.fm',
          debug: true,
          remoteLogging: true
        });
    player.session.extraHeaders = { 'X-Streaming-For': ips[country] };
    
    console.log('state', player.getCurrentState());

    // Display all the events the player triggers
    player.on('all', function (event) {
      console.log('EVENT: \'' + event + '\' with arguments:', Array.prototype.splice.call(arguments, 1));
      console.log('  state', player.getCurrentState());
      console.log('  ', player._persist());
    });

    player.on('stations', function (stations) {
      console.log('stations', stations);
      for (var i = 0; i < stations.length; i++) {
        var $button = $('<button>' + stations[i].name + '</button>').data('id', stations[i].id);
        $button.on('click', function () {
          var id = $(this).data('id');
          var crossfade = $('#crossfade').is(':checked');

          player.setStationId(id, 300);
        });
        $('.stations').append($button);
      }
      for (var i = 0; i < stations.length; i++) {
        var $button = $('<button>' + stations[i].name + ' + prepare()</button>').data('id', stations[i].id);
        $button.on('click', function () {
          var id = $(this).data('id');
          var crossfade = $('#crossfade').is(':checked');

          player.setStationId(id, crossfade);
          player.prepare().then(() => console.log('READY!'));
        });
        $('.stations').append($button);
      }
    });

    var playerView = new Feed.PlayerView('player-view-div', player);

    $('.stop-button').on('click', function () {
      player.stop();
    });

    $('.volume button').on('click', function (e) {
      var $button = $(this);
      var level = parseInt($button.html());

      player.speaker.setVolume(level);
    });

    $('.prepare-button').on('click', function (e) {
      player.prepare();
    })

    $('.initialize-audio').on('click', function (e) {
      player.initializeAudio();
    })

    var listener = new Feed.Listener(simulcast);

    $('#listener').on('click', function () {
      listener.listen();
    });

    listener.on('play-started', (play) => {
      document.querySelector('#listener .status').innerHTML = play.audio_file.track.title + ' by ' + play.audio_file.artist.name;
    });

    listener.on('music-stopped', () => {
      document.querySelector('#listener .status').innerHTML = '';
    });

    player.tune();

    player.prepare().then(() => { console.log('READY!'); });

    /*
    setInterval(function() {
      player.speaker.logState();
    }, 2000);
    */
  </script>

</body>

</html><|MERGE_RESOLUTION|>--- conflicted
+++ resolved
@@ -71,13 +71,10 @@
 
     // Create basic player.
     var player =  Feed.resumable(60000) ||
-<<<<<<< HEAD
-        new Feed.Player('d9b27a6b64f25ee6de295c3d2bb7da1204ccf7a8', 'dad9db7eafb29fcd6dc7f8022489cb79c7009798', {
-=======
         new Feed.Player('country', 'country', {
->>>>>>> e0cdadc2
           baseUrl: 'https://stage.feed.fm',
           debug: true,
+          simulcast: simulcast,
           remoteLogging: true
         });
     player.session.extraHeaders = { 'X-Streaming-For': ips[country] };
@@ -99,7 +96,7 @@
           var id = $(this).data('id');
           var crossfade = $('#crossfade').is(':checked');
 
-          player.setStationId(id, 300);
+          player.setStationId(id, crossfade);
         });
         $('.stations').append($button);
       }
